--- conflicted
+++ resolved
@@ -82,11 +82,7 @@
 
 * `resource_group_name` - (Required) The name of the resource group in which to create the Key Vault. Changing this forces a new resource to be created.
 
-<<<<<<< HEAD
 * `sku_name` - (Optional) The Name of the SKU used for this Key Vault. Possible values are `standard` and `premium`.
-=======
-* `sku_name` - (Required) The Name of the SKU used for this Key Vault. Possible values are `standard` and `premium`.
->>>>>>> 637fab5f
 
 * `tenant_id` - (Required) The Azure Active Directory tenant ID that should be used for authenticating requests to the key vault.
 
@@ -104,7 +100,6 @@
 
 -> **NOTE:** Once `soft_delete_enabled` has been enabled it is an **irreversible** action. If you want to destroy this key vault before the 90 day purge policy expires you must set the `purge_soft_delete_on_destroy` to **true** in the `key_vault` section of the azure provider `features` block.
 
-<<<<<<< HEAD
 * `purge_protection_enabled` - (Optional) Is Purge Protection enabled for this Key Vault?
 
 -> **NOTE:** Once `purge_protection_enabled` has been enabled it is an **irreversible** action. - [support for this is being tracked in this Azure API issue](https://github.com/Azure/azure-rest-api-specs/issues/8075)
@@ -112,9 +107,8 @@
 * `network_acls` - (Optional) A `network_acls` block as defined below.
 
 * `tags` - (Optional) A mapping of tags to assign to the resource.
-=======
+
 ---
->>>>>>> 637fab5f
 
 A `access_policy` block supports the following:
 
